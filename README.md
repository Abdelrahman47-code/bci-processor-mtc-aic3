# BCI Processor

A modular Python package for processing and classifying EEG signals for Brain-Computer Interface (BCI) applications, developed for the MTC-AIC-3: Egypt National Artificial Intelligence Competition. The system supports Motor Imagery (MI) and Steady-State Visually Evoked Potential (SSVEP) tasks, achieving robust performance through advanced preprocessing, feature extraction, and machine learning techniques.

## Overview

The `bci-processor` package provides an end-to-end pipeline for EEG signal classification, designed for the MTC-AIC-3 competition. It processes EEG data from the competition dataset, extracts features using Filter Bank Common Spatial Patterns (FBCSP) for MI and extended Canonical Correlation Analysis (CCA) for SSVEP, and trains models using Linear Discriminant Analysis (LDA) for MI and Gradient Boosting with hyperparameter tuning for SSVEP. The system is fully reproducible, configurable via a YAML file, and includes unit tests and model checkpoints.

### Key Features
- **Modular Design**: Separate modules for preprocessing, feature extraction, and modeling.
- **Preprocessing**: Subject-specific normalization, ICA-based artifact removal, notch and bandpass filtering.
- **Feature Extraction**:
  - MI: Time-domain, frequency-domain, wavelet, FBCSP, and cross-channel features.
  - SSVEP: Frequency-domain, extended CCA, SNR, and phase features.
- **Modeling**: LDA for MI, Gradient Boosting with RandomizedSearchCV for SSVEP.
- **Configuration**: Parameters managed via `config.yaml`.
- **Reproducibility**: Includes model checkpoints, dependencies, and a CLI script.
- **Testing**: Unit tests with `pytest` for validation.
- **Logging**: Comprehensive logging for debugging and monitoring.

## Installation

### Prerequisites
- Python 3.8 or higher
- Git

### Steps
1. **Clone the Repository**:
   ```bash
   git clone https://github.com/yourusername/bci-processor.git
   cd bci-processor
   ```

2. **Create a Virtual Environment**:
   ```bash
   python -m venv .venv
   source .venv/bin/activate  # On Windows: .venv\Scripts\activate
   ```

3. **Install Dependencies**:
   ```bash
   pip install -r requirements.txt
   ```

4. **Install the Package**:
   ```bash
   pip install .
   ```

## Usage

### Running the Pipeline
The pipeline can be executed via the command-line interface (CLI) script:
```bash
python scripts/run_bci_processor.py --config bci_processor/config.yaml --output submission.csv --log-level INFO
```

This command:
- Trains MI and SSVEP models on the training data.
- Generates predictions for the test set in `submission.csv`.
- Logs progress and results to the console and `bci_processor.log`.

### Configuration
Edit `bci_processor/config.yaml` to customize parameters:
- **Data**: Dataset path, sampling rate, EEG channels.
- **Preprocessing**: Frequency bands, notch filter settings, ICA components.
- **Feature Extraction**: Wavelet settings, CSP filters, target frequencies for SSVEP.
- **Modeling**: Model types and hyperparameter search space.


### Testing
Run unit tests to validate the code:
```bash
pytest tests/
```

## Repository Structure
```
bci-processor/
├── bci_processor/          # Core Python package
│   ├── __init__.py
│   ├── config.yaml         # Configuration file
│   ├── preprocessing.py    # Data loading and preprocessing
│   ├── feature_extraction.py # Feature extraction for MI and SSVEP
│   ├── modeling.py         # Model training and prediction
│   ├── processor.py        # Main integration class
│   └── utils.py            # Utility functions (logging, config loading)
├── tests/                  # Unit tests
│   ├── __init__.py
│   ├── test_preprocessing.py
│   ├── test_feature_extraction.py
│   └── test_modeling.py
├── scripts/                # CLI scripts
│   └── run_bci_processor.py
├── .gitignore              # Git ignore file
├── README.md               # This file
├── requirements.txt        # Dependencies
├── LICENSE                 # MIT License
├── setup.py               # Package installation script
└── .github/
    └── workflows/
        └── ci.yml          # GitHub Actions for CI/CD
```


## Performance
Approximate validation accuracies:
- **MI**: 0.6000
- **SSVEP**: 0.4600
- **Overall**: 0.5300

## Challenges and Solutions
- **CSP Indexing Error**: Fixed by using trial-specific covariance matrices, removing label dependency during testing.
- **Noisy EEG Data**: Addressed with ICA-based artifact removal and robust scaling.
- **SSVEP Performance**: Improved with extended CCA (phase-shifted references) and hyperparameter tuning.

## License
This project is licensed under the MIT License. See `LICENSE` for details.

## Contact
- **Team Name**: Synaptic Squad
- **Team Leader**: Abdelrahman Ahmed Mahmoud Eldaba
- **Email**: abdelrahmaneldaba123@gmail.com

<<<<<<< HEAD
Thank you for exploring `bci-processor`!.
=======
Thank you for exploring `bci-processor`! We hope this package provides a robust foundation for EEG-based BCI research.
>>>>>>> 670a803e
<|MERGE_RESOLUTION|>--- conflicted
+++ resolved
@@ -28,102 +28,4 @@
 1. **Clone the Repository**:
    ```bash
    git clone https://github.com/yourusername/bci-processor.git
-   cd bci-processor
-   ```
-
-2. **Create a Virtual Environment**:
-   ```bash
-   python -m venv .venv
-   source .venv/bin/activate  # On Windows: .venv\Scripts\activate
-   ```
-
-3. **Install Dependencies**:
-   ```bash
-   pip install -r requirements.txt
-   ```
-
-4. **Install the Package**:
-   ```bash
-   pip install .
-   ```
-
-## Usage
-
-### Running the Pipeline
-The pipeline can be executed via the command-line interface (CLI) script:
-```bash
-python scripts/run_bci_processor.py --config bci_processor/config.yaml --output submission.csv --log-level INFO
-```
-
-This command:
-- Trains MI and SSVEP models on the training data.
-- Generates predictions for the test set in `submission.csv`.
-- Logs progress and results to the console and `bci_processor.log`.
-
-### Configuration
-Edit `bci_processor/config.yaml` to customize parameters:
-- **Data**: Dataset path, sampling rate, EEG channels.
-- **Preprocessing**: Frequency bands, notch filter settings, ICA components.
-- **Feature Extraction**: Wavelet settings, CSP filters, target frequencies for SSVEP.
-- **Modeling**: Model types and hyperparameter search space.
-
-
-### Testing
-Run unit tests to validate the code:
-```bash
-pytest tests/
-```
-
-## Repository Structure
-```
-bci-processor/
-├── bci_processor/          # Core Python package
-│   ├── __init__.py
-│   ├── config.yaml         # Configuration file
-│   ├── preprocessing.py    # Data loading and preprocessing
-│   ├── feature_extraction.py # Feature extraction for MI and SSVEP
-│   ├── modeling.py         # Model training and prediction
-│   ├── processor.py        # Main integration class
-│   └── utils.py            # Utility functions (logging, config loading)
-├── tests/                  # Unit tests
-│   ├── __init__.py
-│   ├── test_preprocessing.py
-│   ├── test_feature_extraction.py
-│   └── test_modeling.py
-├── scripts/                # CLI scripts
-│   └── run_bci_processor.py
-├── .gitignore              # Git ignore file
-├── README.md               # This file
-├── requirements.txt        # Dependencies
-├── LICENSE                 # MIT License
-├── setup.py               # Package installation script
-└── .github/
-    └── workflows/
-        └── ci.yml          # GitHub Actions for CI/CD
-```
-
-
-## Performance
-Approximate validation accuracies:
-- **MI**: 0.6000
-- **SSVEP**: 0.4600
-- **Overall**: 0.5300
-
-## Challenges and Solutions
-- **CSP Indexing Error**: Fixed by using trial-specific covariance matrices, removing label dependency during testing.
-- **Noisy EEG Data**: Addressed with ICA-based artifact removal and robust scaling.
-- **SSVEP Performance**: Improved with extended CCA (phase-shifted references) and hyperparameter tuning.
-
-## License
-This project is licensed under the MIT License. See `LICENSE` for details.
-
-## Contact
-- **Team Name**: Synaptic Squad
-- **Team Leader**: Abdelrahman Ahmed Mahmoud Eldaba
-- **Email**: abdelrahmaneldaba123@gmail.com
-
-<<<<<<< HEAD
-Thank you for exploring `bci-processor`!.
-=======
-Thank you for exploring `bci-processor`! We hope this package provides a robust foundation for EEG-based BCI research.
->>>>>>> 670a803e
+   cd bci-processor